/*
 * Copyright 2014 - 2015 Real Logic Ltd.
 *
 * Licensed under the Apache License, Version 2.0 (the "License");
 * you may not use this file except in compliance with the License.
 * You may obtain a copy of the License at
 *
 * http://www.apache.org/licenses/LICENSE-2.0
 *
 * Unless required by applicable law or agreed to in writing, software
 * distributed under the License is distributed on an "AS IS" BASIS,
 * WITHOUT WARRANTIES OR CONDITIONS OF ANY KIND, either express or implied.
 * See the License for the specific language governing permissions and
 * limitations under the License.
 */
package uk.co.real_logic.agrona.collections;

import java.lang.reflect.Array;
import java.util.Arrays;

/**
 * Utility class for operating on arrays as if they were collections. This is useful for
 * critical paths where operations like add and remove are seldom used, but iterating
 * is common and checkcast and indirection are comparatively expensive.
 *
 * In all cases the array being mutated is assumed to be full.
 *
 * In all cases reference equality is used.
 */
public final class ArrayUtil
{
    /**
     * Add an element to an array resulting in a new array.
     *
     * @param oldElements  to have the new element added.
     * @param elementToAdd for the new array.
     * @param <T>          type of the array.
     * @return a new array that is one bigger and containing the new element at the end.
     */
    public static <T> T[] add(final T[] oldElements, final T elementToAdd)
    {
        final int length = oldElements.length;
        final T[] newElements = Arrays.copyOf(oldElements, length + 1);
        newElements[length] = elementToAdd;

        return newElements;
    }

    /**
<<<<<<< HEAD
     * Creates a new array from an old array with an element removed.
     *
     * Returns its input parameter if the element to remove isn't a member.
     *
     * @param oldElements the input array
     * @param elementToRemove the element to remove from oldElements
     * @param <T> the type of elements in the array
     * @return oldElements without elementToRemove
     */
    public static <T> T[] remove(final T[] oldElements, final T elementToRemove)
    {
        final int oldLength = oldElements.length;
        final int newLength = oldLength - 1;
        final T[] newElements = newArray(oldElements, newLength);
        boolean containsElement = false;
        for (int i = 0, j = 0; i < newLength; i++)
=======
     * Remove an element from an array resulting in a new array if the element was found otherwise the old array.
     *
     * @param oldElements     to have the element removed from.
     * @param elementToRemove being searched for by identity semantics.
     * @param <T>             type of the array.
     * @return a new array without the element if found otherwise the original array.
     */
    public static <T> T[] remove(final T[] oldElements, final T elementToRemove)
    {
        final int length = oldElements.length;
        final T[] newElements = newArray(oldElements, length);
        boolean found = false;

        for (int i = 0, j = 0; i < length; i++)
>>>>>>> 4ca5d1ff
        {
            final T element = oldElements[i];
            if (element != elementToRemove)
            {
                newElements[j++] = element;
            }
            else
            {
<<<<<<< HEAD
                containsElement = true;
            }
        }

        return containsElement ? newElements : oldElements;
    }

    /**
     * Allocate a new array of the same type as another array.
     *
     * @param oldElements the old array.
     * @param length the length of the new array
     * @param <T> the type of element in the new array
     * @return the new array
=======
                found = true;
            }
        }

        return found ? newElements : oldElements;
    }

    /**
     * Allocate a new array of the same type as the old array
     *
     * @param oldElements on which the new array is based.
     * @param length      of the new array.
     * @param <T>         type of the array.
     * @return            the new array of requested length.
>>>>>>> 4ca5d1ff
     */
    @SuppressWarnings("unchecked")
    public static <T> T[] newArray(final T[] oldElements, final int length)
    {
<<<<<<< HEAD
        return (T[]) Array.newInstance(oldElements.getClass().getComponentType(), length);
=======
        return (T[])Array.newInstance(oldElements.getClass().getComponentType(), length - 1);
>>>>>>> 4ca5d1ff
    }
}<|MERGE_RESOLUTION|>--- conflicted
+++ resolved
@@ -47,15 +47,14 @@
     }
 
     /**
-<<<<<<< HEAD
-     * Creates a new array from an old array with an element removed.
+     * Remove an element from an array resulting in a new array if the element was found otherwise the old array.
      *
      * Returns its input parameter if the element to remove isn't a member.
      *
-     * @param oldElements the input array
-     * @param elementToRemove the element to remove from oldElements
-     * @param <T> the type of elements in the array
-     * @return oldElements without elementToRemove
+     * @param oldElements     to have the element removed from.
+     * @param elementToRemove being searched for by identity semantics.
+     * @param <T>             type of the array.
+     * @return a new array without the element if found otherwise the original array.
      */
     public static <T> T[] remove(final T[] oldElements, final T elementToRemove)
     {
@@ -64,22 +63,6 @@
         final T[] newElements = newArray(oldElements, newLength);
         boolean containsElement = false;
         for (int i = 0, j = 0; i < newLength; i++)
-=======
-     * Remove an element from an array resulting in a new array if the element was found otherwise the old array.
-     *
-     * @param oldElements     to have the element removed from.
-     * @param elementToRemove being searched for by identity semantics.
-     * @param <T>             type of the array.
-     * @return a new array without the element if found otherwise the original array.
-     */
-    public static <T> T[] remove(final T[] oldElements, final T elementToRemove)
-    {
-        final int length = oldElements.length;
-        final T[] newElements = newArray(oldElements, length);
-        boolean found = false;
-
-        for (int i = 0, j = 0; i < length; i++)
->>>>>>> 4ca5d1ff
         {
             final T element = oldElements[i];
             if (element != elementToRemove)
@@ -88,7 +71,6 @@
             }
             else
             {
-<<<<<<< HEAD
                 containsElement = true;
             }
         }
@@ -99,34 +81,14 @@
     /**
      * Allocate a new array of the same type as another array.
      *
-     * @param oldElements the old array.
-     * @param length the length of the new array
-     * @param <T> the type of element in the new array
-     * @return the new array
-=======
-                found = true;
-            }
-        }
-
-        return found ? newElements : oldElements;
-    }
-
-    /**
-     * Allocate a new array of the same type as the old array
-     *
      * @param oldElements on which the new array is based.
      * @param length      of the new array.
      * @param <T>         type of the array.
      * @return            the new array of requested length.
->>>>>>> 4ca5d1ff
      */
     @SuppressWarnings("unchecked")
     public static <T> T[] newArray(final T[] oldElements, final int length)
     {
-<<<<<<< HEAD
         return (T[]) Array.newInstance(oldElements.getClass().getComponentType(), length);
-=======
-        return (T[])Array.newInstance(oldElements.getClass().getComponentType(), length - 1);
->>>>>>> 4ca5d1ff
     }
 }